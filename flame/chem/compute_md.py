--- conflicted
+++ resolved
@@ -100,12 +100,8 @@
 
     md = MoleculeDescriptors.MolecularDescriptorCalculator(nms)
     success_list = []
-<<<<<<< HEAD
-    
-=======
     xmatrix = []
 
->>>>>>> 964e18d2
     try:
         num_obj = 0
         for mol in suppl:
