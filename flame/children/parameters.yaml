--- conflicted
+++ resolved
@@ -114,7 +114,6 @@
   random_state:
   - 46
 
-<<<<<<< HEAD
 #GNB settings
 GNB_parameters:
   priors: null
@@ -167,8 +166,6 @@
   - 0.4
   - 0.5
 
-=======
->>>>>>> 4674adea
 # conformal predictor settings
 conformal: true
 conformalSignificance: 0.2